--- conflicted
+++ resolved
@@ -68,214 +68,8 @@
 
 func listAll(ctx context.Context, client client.AzureClient) <-chan interface{} {
 	var (
-<<<<<<< HEAD
-		apps  = make(chan interface{})
-		apps2 = make(chan interface{})
-
-		devices  = make(chan interface{})
-		devices2 = make(chan interface{})
-
-		groups  = make(chan interface{})
-		groups2 = make(chan interface{})
-		groups3 = make(chan interface{})
-
-		keyVaults  = make(chan interface{})
-		keyVaults2 = make(chan interface{})
-		keyVaults3 = make(chan interface{})
-
-		keyVaultRoleAssignments1 = make(chan azureWrapper[models.KeyVaultRoleAssignments])
-		keyVaultRoleAssignments2 = make(chan azureWrapper[models.KeyVaultRoleAssignments])
-		keyVaultRoleAssignments3 = make(chan azureWrapper[models.KeyVaultRoleAssignments])
-		keyVaultRoleAssignments4 = make(chan azureWrapper[models.KeyVaultRoleAssignments])
-
-		mgmtGroups  = make(chan interface{})
-		mgmtGroups2 = make(chan interface{})
-		mgmtGroups3 = make(chan interface{})
-		mgmtGroups4 = make(chan interface{})
-
-		resourceGroups  = make(chan interface{})
-		resourceGroups2 = make(chan interface{})
-		resourceGroups3 = make(chan interface{})
-
-		roles  = make(chan interface{})
-		roles2 = make(chan interface{})
-
-		servicePrincipals  = make(chan interface{})
-		servicePrincipals2 = make(chan interface{})
-		servicePrincipals3 = make(chan interface{})
-
-		subscriptions   = make(chan interface{})
-		subscriptions2  = make(chan interface{})
-		subscriptions3  = make(chan interface{})
-		subscriptions4  = make(chan interface{})
-		subscriptions5  = make(chan interface{})
-		subscriptions6  = make(chan interface{})
-		subscriptions7  = make(chan interface{})
-		subscriptions8  = make(chan interface{})
-		subscriptions9  = make(chan interface{})
-		subscriptions10 = make(chan interface{})
-
-		tenants = make(chan interface{})
-
-		virtualMachines  = make(chan interface{})
-		virtualMachines2 = make(chan interface{})
-
-		vmRoleAssignments1 = make(chan interface{})
-		vmRoleAssignments2 = make(chan interface{})
-		vmRoleAssignments3 = make(chan interface{})
-		vmRoleAssignments4 = make(chan interface{})
-		vmRoleAssignments5 = make(chan interface{})
-		vmRoleAssignments6 = make(chan interface{})
-
-		storageAccounts  = make(chan interface{})
-		storageAccounts2 = make(chan interface{})
-		storageAccounts3 = make(chan interface{})
-
-		automationAccounts  = make(chan interface{})
-		automationAccounts2 = make(chan interface{})
-
-		workflows  = make(chan interface{})
-		workflows2 = make(chan interface{})
-
-		webApps  = make(chan interface{})
-		webApps2 = make(chan interface{})
-	)
-
-	// Enumerate Apps, AppOwners and AppMembers
-	pipeline.Tee(ctx.Done(), listApps(ctx, client), apps, apps2)
-	appOwners := listAppOwners(ctx, client, apps2)
-
-	// Enumerate Devices and DeviceOwners
-	pipeline.Tee(ctx.Done(), listDevices(ctx, client), devices, devices2)
-	deviceOwners := listDeviceOwners(ctx, client, devices2)
-
-	// Enumerate Groups, GroupOwners and GroupMembers
-	pipeline.Tee(ctx.Done(), listGroups(ctx, client), groups, groups2, groups3)
-	groupOwners := listGroupOwners(ctx, client, groups2)
-	groupMembers := listGroupMembers(ctx, client, groups3)
-
-	// Enumerate Subscriptions, SubscriptionOwners and SubscriptionUserAccessAdmins
-	pipeline.Tee(ctx.Done(), listSubscriptions(ctx, client), subscriptions, subscriptions2, subscriptions3, subscriptions4, subscriptions5, subscriptions6, subscriptions7, subscriptions8, subscriptions9, subscriptions10)
-	subscriptionOwners := listSubscriptionOwners(ctx, client, subscriptions5)
-	subscriptionUserAccessAdmins := listSubscriptionUserAccessAdmins(ctx, client, subscriptions6)
-
-	// Enumerate KeyVaults, KeyVaultOwners, KeyVaultAccessPolicies and KeyVaultUserAccessAdmins
-	pipeline.Tee(ctx.Done(), listKeyVaults(ctx, client, subscriptions2), keyVaults, keyVaults2, keyVaults3)
-	pipeline.Tee(ctx.Done(), listKeyVaultRoleAssignments(ctx, client, keyVaults2), keyVaultRoleAssignments1, keyVaultRoleAssignments2, keyVaultRoleAssignments3, keyVaultRoleAssignments4)
-	keyVaultAccessPolicies := listKeyVaultAccessPolicies(ctx, client, keyVaults3, []enums.KeyVaultAccessType{enums.GetCerts, enums.GetKeys, enums.GetCerts})
-
-	keyVaultOwners := listKeyVaultOwners(ctx, keyVaultRoleAssignments1)
-	keyVaultUserAccessAdmins := listKeyVaultUserAccessAdmins(ctx, keyVaultRoleAssignments2)
-	keyVaultContributors := listKeyVaultContributors(ctx, keyVaultRoleAssignments3)
-	keyVaultKVContributors := listKeyVaultKVContributors(ctx, keyVaultRoleAssignments4)
-
-	// Enumerate ManagementGroups, ManagementGroupOwners and ManagementGroupDescendants
-	pipeline.Tee(ctx.Done(), listManagementGroups(ctx, client), mgmtGroups, mgmtGroups2, mgmtGroups3, mgmtGroups4)
-	mgmtGroupOwners := listManagementGroupOwners(ctx, client, mgmtGroups2)
-	mgmtGroupDescendants := listManagementGroupDescendants(ctx, client, mgmtGroups3)
-	mgmtGroupUserAccessAdmins := listManagementGroupUserAccessAdmins(ctx, client, mgmtGroups4)
-
-	// Enumerate ResourceGroups, ResourceGroupOwners and ResourceGroupUserAccessAdmins
-	pipeline.Tee(ctx.Done(), listResourceGroups(ctx, client, subscriptions3), resourceGroups, resourceGroups2, resourceGroups3)
-	resourceGroupOwners := listResourceGroupOwners(ctx, client, resourceGroups2)
-	resourceGroupUserAccessAdmins := listResourceGroupUserAccessAdmins(ctx, client, resourceGroups3)
-
-	// Enumerate ServicePrincipals and ServicePrincipalOwners
-	pipeline.Tee(ctx.Done(), listServicePrincipals(ctx, client), servicePrincipals, servicePrincipals2, servicePrincipals3)
-	servicePrincipalOwners := listServicePrincipalOwners(ctx, client, servicePrincipals2)
-
-	// Enumerate Tenants
-	pipeline.Tee(ctx.Done(), listTenants(ctx, client), tenants)
-
-	// Enumerate Users
-	users := listUsers(ctx, client)
-
-	// Enumerate Roles and RoleAssignments
-	pipeline.Tee(ctx.Done(), listRoles(ctx, client), roles, roles2)
-	roleAssignments := listRoleAssignments(ctx, client, roles2)
-
-	// Enumerate VirtualMachines, VirtualMachineOwners, VirtualMachineAvereContributors, VirtualMachineContributors,
-	// VirtualMachineAdminLogins and VirtualMachineUserAccessAdmins
-	pipeline.Tee(ctx.Done(), listVirtualMachines(ctx, client, subscriptions4), virtualMachines, virtualMachines2)
-	pipeline.Tee(ctx.Done(), listVirtualMachineRoleAssignments(ctx, client, virtualMachines2), vmRoleAssignments1, vmRoleAssignments2, vmRoleAssignments3, vmRoleAssignments4, vmRoleAssignments5, vmRoleAssignments6)
-	virtualMachineOwners := listVirtualMachineOwners(ctx, client, vmRoleAssignments1)
-	virtualMachineAvereContributors := listVirtualMachineAvereContributors(ctx, client, vmRoleAssignments2)
-	virtualMachineContributors := listVirtualMachineContributors(ctx, client, vmRoleAssignments3)
-	virtualMachineAdminLogins := listVirtualMachineAdminLogins(ctx, client, vmRoleAssignments4)
-	virtualMachineUserAccessAdmins := listVirtualMachineUserAccessAdmins(ctx, client, vmRoleAssignments5)
-	virtualMachineVMContributors := listVirtualMachineVMContributors(ctx, client, vmRoleAssignments6)
-
-	// Enumerate AppRoleAssignments
-	appRoleAssignments := listAppRoleAssignments(ctx, client, servicePrincipals3)
-
-	//Enumerate storage accounts
-	pipeline.Tee(ctx.Done(), listStorageAccounts(ctx, client, subscriptions7), storageAccounts, storageAccounts2, storageAccounts3)
-	storageContainers := listStorageContainers(ctx, client, storageAccounts2)
-	storageAccountRoleAssignments := listStorageAccountRoleAssignments(ctx, client, storageAccounts3)
-
-	//Enumerage automation accounts
-	pipeline.Tee(ctx.Done(), listAutomationAccounts(ctx, client, subscriptions8), automationAccounts, automationAccounts2)
-	automationAccountRoleAssignments := listAutomationAccountRoleAssignments(ctx, client, automationAccounts2)
-
-	//Enumerate workflows / logic apps
-	pipeline.Tee(ctx.Done(), listWorkflows(ctx, client, subscriptions9), workflows, workflows2)
-	workflowRoleAssignments := listWorkflowRoleAsignments(ctx, client, workflows2)
-
-	//Enumerate web apps(app services)
-	pipeline.Tee(ctx.Done(), listWebApps(ctx, client, subscriptions10), webApps, webApps2)
-	webAppRoleAssignments := listWebAppRoleAssignments(ctx, client, webApps2)
-
-	return pipeline.Mux(ctx.Done(),
-		appOwners,
-		appRoleAssignments,
-		apps,
-		deviceOwners,
-		devices,
-		groupMembers,
-		groupOwners,
-		groups,
-		keyVaultAccessPolicies,
-		keyVaultContributors,
-		keyVaultKVContributors,
-		keyVaultOwners,
-		keyVaultUserAccessAdmins,
-		keyVaults,
-		mgmtGroupDescendants,
-		mgmtGroupOwners,
-		mgmtGroupUserAccessAdmins,
-		mgmtGroups,
-		resourceGroupOwners,
-		resourceGroupUserAccessAdmins,
-		resourceGroups,
-		roleAssignments,
-		roles,
-		servicePrincipalOwners,
-		servicePrincipals,
-		subscriptionOwners,
-		subscriptionUserAccessAdmins,
-		subscriptions,
-		tenants,
-		users,
-		virtualMachineAdminLogins,
-		virtualMachineAvereContributors,
-		virtualMachineContributors,
-		virtualMachineOwners,
-		virtualMachineUserAccessAdmins,
-		virtualMachineVMContributors,
-		virtualMachines,
-		storageAccounts,
-		storageContainers,
-		storageAccountRoleAssignments,
-		automationAccounts,
-		automationAccountRoleAssignments,
-		workflows,
-		workflowRoleAssignments,
-		webApps,
-		webAppRoleAssignments,
-=======
 		azureAD = listAllAD(ctx, client)
 		azureRM = listAllRM(ctx, client)
->>>>>>> 33bb4f0d
 	)
 	return pipeline.Mux(ctx.Done(), azureAD, azureRM)
 }