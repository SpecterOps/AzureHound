--- conflicted
+++ resolved
@@ -1,12 +1,8 @@
 module github.com/bloodhoundad/azurehound/v2
 
-<<<<<<< HEAD
-go 1.23
-=======
 go 1.23.0
 
 toolchain go1.24.2
->>>>>>> e1fe6088
 
 require (
 	github.com/go-logr/logr v1.4.3
@@ -14,17 +10,6 @@
 	github.com/golang-jwt/jwt v3.2.2+incompatible
 	github.com/judwhite/go-svc v1.2.1
 	github.com/manifoldco/promptui v0.9.0
-<<<<<<< HEAD
-	github.com/rs/zerolog v1.26.0
-	github.com/spf13/cobra v1.8.1
-	github.com/spf13/pflag v1.0.5
-	github.com/spf13/viper v1.10.1
-	github.com/stretchr/testify v1.9.0
-	github.com/youmark/pkcs8 v0.0.0-20201027041543-1326539a0a0a
-	go.uber.org/mock v0.5.1
-	golang.org/x/net v0.26.0
-	golang.org/x/sys v0.21.0
-=======
 	github.com/rs/zerolog v1.34.0
 	github.com/spf13/cobra v1.9.1
 	github.com/spf13/pflag v1.0.6
@@ -34,7 +19,6 @@
 	go.uber.org/mock v0.5.2
 	golang.org/x/net v0.40.0
 	golang.org/x/sys v0.33.0
->>>>>>> e1fe6088
 )
 
 require (
@@ -47,19 +31,6 @@
 	github.com/mattn/go-isatty v0.0.20 // indirect
 	github.com/pelletier/go-toml/v2 v2.2.4 // indirect
 	github.com/pmezard/go-difflib v1.0.0 // indirect
-<<<<<<< HEAD
-	github.com/spf13/afero v1.6.0 // indirect
-	github.com/spf13/cast v1.4.1 // indirect
-	github.com/spf13/jwalterweatherman v1.1.0 // indirect
-	github.com/subosito/gotenv v1.2.0 // indirect
-	golang.org/x/crypto v0.24.0 // indirect
-	golang.org/x/mod v0.18.0 // indirect
-	golang.org/x/sync v0.7.0 // indirect
-	golang.org/x/text v0.16.0 // indirect
-	golang.org/x/tools v0.22.0 // indirect
-	gopkg.in/ini.v1 v1.66.2 // indirect
-	gopkg.in/yaml.v2 v2.4.0 // indirect
-=======
 	github.com/sagikazarmark/locafero v0.9.0 // indirect
 	github.com/sourcegraph/conc v0.3.0 // indirect
 	github.com/spf13/afero v1.14.0 // indirect
@@ -68,6 +39,5 @@
 	go.uber.org/multierr v1.11.0 // indirect
 	golang.org/x/crypto v0.38.0 // indirect
 	golang.org/x/text v0.25.0 // indirect
->>>>>>> e1fe6088
 	gopkg.in/yaml.v3 v3.0.1 // indirect
 )